--- conflicted
+++ resolved
@@ -220,12 +220,8 @@
         new_node = self.cluster.add_nodes(count=1, dc_idx=self.target_node.dc_idx, enable_auto_bootstrap=True)[0]
         new_node.replacement_node_ip = old_node_private_ip
         self.cluster.wait_for_init(node_list=[new_node], timeout=30)
-<<<<<<< HEAD
         self.cluster.wait_for_nodes_up_and_normal(nodes=[new_node])
-        self.reconfigure_monitoring()
-=======
         self.monitoring_set.reconfigure_scylla_monitoring()
->>>>>>> 7302baf6
         return new_node
 
     def _terminate_cluster_node(self, node):
